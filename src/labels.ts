--- conflicted
+++ resolved
@@ -240,8 +240,6 @@
 			if(filterRegEx)
 				line=line.replace(filterRegEx, replace);
 
-<<<<<<< HEAD
-=======
 			// Check if valid line (not "~")
 			if (sjasmplus) {
 				// Search for "~". E.g. "8002 ~            Level   defw 4"
@@ -249,7 +247,6 @@
 				if (invalidMatch)
 					continue;	// Skip line.
 			}
->>>>>>> 3682f000
 
 			// Extract address.
 			const readAddress=parseInt(line.substr(0, 4), 16);
